--- conflicted
+++ resolved
@@ -84,11 +84,7 @@
     sampleLoopEndIndex;
     
     /**
-<<<<<<< HEAD
-     * Indicates if the sample is containerised or compressed
-=======
      * Indicates if the sample is compressed using vorbis SF3
->>>>>>> f6d0e2fc
      * @type {boolean}
      */
     isContainerised;
@@ -146,11 +142,6 @@
         this.samplePitchCorrection = samplePitchCorrection;
         this.sampleLoopStartIndex = loopStart;
         this.sampleLoopEndIndex = loopEnd;
-<<<<<<< HEAD
-        // https://github.com/FluidSynth/fluidsynth/wiki/SoundFont3Format
-        this.compressionType = -1;
-        this.isContainerised = (sampleType & 0x10) > 0;
-=======
         this.sampleType = sampleType;
     }
     
@@ -163,7 +154,6 @@
         return this.sampleType === sampleTypes.rightSample ||
             this.sampleType === sampleTypes.leftSample ||
             this.sampleType === sampleTypes.linkedSample;
->>>>>>> f6d0e2fc
     }
     
     /**
@@ -228,27 +218,13 @@
                 this.resampleData(RESAMPLE_RATE);
                 audioData = this.getAudioData();
             }
-<<<<<<< HEAD
-            this.containerisedData = encodeVorbis([audioData], 1, this.sampleRate, quality);
-            // flag as containerised and compressed with Vorbis 
-            this.sampleType |= 0x10;
-            this.isContainerised = true;
-            this.compressionType = 1;
-=======
             this.compressedData = encodeVorbis([audioData], 1, this.sampleRate, quality);
             // flag as compressed
             this.setSampleType(this.sampleType | 0x10);
->>>>>>> f6d0e2fc
         }
         catch (e)
         {
             SpessaSynthWarn(`Failed to compress ${this.sampleName}. Leaving as uncompressed!`);
-<<<<<<< HEAD
-            this.isContainerised = false;
-            this.containerisedData = undefined;
-            // flag as uncontainerised
-            this.sampleType &= 0xEF;
-=======
             this.compressedData = undefined;
             // flag as uncompressed
             this.setSampleType(this.sampleType & 0xEF);
@@ -276,7 +252,6 @@
         if ((type & 0x8000) > 0)
         {
             throw new Error("ROM samples are not supported.");
->>>>>>> f6d0e2fc
         }
         
     }
