--- conflicted
+++ resolved
@@ -87,12 +87,8 @@
      * The sample data if it was compressed/containerised by spessasynth
      * @type {Uint8Array}
      */
-<<<<<<< HEAD
     containerisedData = undefined;
     
-=======
-    compressedData = undefined;
->>>>>>> b7561873
     /**
      * Sample's linked instruments (the instruments that use it)
      * note that duplicates are allowed since one instrument can use the same sample multople times
