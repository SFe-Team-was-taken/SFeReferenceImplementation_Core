import { RiffChunk } from "../basic_soundfont/riff_chunk.js";
import { IndexedByteArray } from "../../utils/indexed_array.js";
import { readLittleEndian, signedInt8 } from "../../utils/byte_functions/little_endian.js";
import { stbvorbis } from "../../externals/stbvorbis_sync/stbvorbis_sync.min.js";
import { SpessaSynthInfo, SpessaSynthWarn } from "../../utils/loggin.js";
import { readBytesAsString } from "../../utils/byte_functions/string.js";
import { BasicSample, sampleTypes } from "../basic_soundfont/basic_sample.js";
import { consoleColors } from "../../utils/other.js";

export const SF3_BIT_FLIT = 0x10;

export class SoundFontSample extends BasicSample
{
    /**
     * Linked sample index for retrieving linked samples in sf2
     * @type {number}
     */
    linkedSampleIndex;
    
    /**
     * The handle to the core sf2 file for dynamic sample reading
     * @type {Uint8Array}
     */
    sf2FileArrayHandle;
    
    /**
     * Start index of the sample in the file byte array
     * @type {number}
     */
    s16leStart = 0;
    /**
     * End index of the sample in the file byte array
     * @type {number}
     */
    s16leEnd = 0;
    
    /**
     * Creates a sample
     * @param sampleName {string}
     * @param sampleStartIndex {number}
     * @param sampleEndIndex {number}
     * @param sampleLoopStartIndex {number}
     * @param sampleLoopEndIndex {number}
     * @param sampleRate {number}
     * @param samplePitch {number}
     * @param samplePitchCorrection {number}
     * @param linkedSampleIndex {number}
     * @param sampleType {number}
     * @param sampleDataArray {IndexedByteArray|Float32Array}
     * @param sampleIndex {number} initial sample index when loading the sfont
     * Used for SF2Pack support
     */
    constructor(
        sampleName,
        sampleStartIndex,
        sampleEndIndex,
        sampleLoopStartIndex,
        sampleLoopEndIndex,
        sampleRate,
        samplePitch,
        samplePitchCorrection,
        linkedSampleIndex,
        sampleType,
        sampleDataArray,
        sampleIndex
    )
    {
        // read sf3
        // https://github.com/FluidSynth/fluidsynth/wiki/SoundFont3Format
        const compressed = (sampleType & SF3_BIT_FLIT) > 0;
        // remove the compression flag
        sampleType &= ~SF3_BIT_FLIT;
        super(
            sampleName,
            sampleRate,
            samplePitch,
            samplePitchCorrection,
            sampleType,
            sampleLoopStartIndex - (sampleStartIndex / 2),
            sampleLoopEndIndex - (sampleStartIndex / 2)
        );
        this.isContainerised = compressed;
        this.sampleName = sampleName;
        // in bytes
        this.sampleStartIndex = sampleStartIndex;
        this.sampleEndIndex = sampleEndIndex;
        this.sampleID = sampleIndex;
        // in bytes
        this.sampleLength = this.sampleEndIndex - this.sampleStartIndex;
<<<<<<< HEAD
        this.sampleDataArray = smplArr;
        this.sampleData = new Float32Array(0);
        if (this.isContainerised)
=======
        const smplStart = sampleDataArray.currentIndex;
        
        // three data types in:
        // SF2 (s16le)
        // SF3 (vorbis)
        // SF2Pack (
        if (this.isCompressed)
>>>>>>> 0500b7ad
        {
            // correct loop points
            this.sampleLoopStartIndex += this.sampleStartIndex / 2;
            this.sampleLoopEndIndex += this.sampleStartIndex / 2;
            this.sampleLength = 99999999; // set to 999,999 before we decode it
            
            // copy the compressed data, it can be preserved during writing
            this.compressedData = sampleDataArray.slice(
                this.sampleStartIndex / 2 + smplStart,
                this.sampleEndIndex / 2 + smplStart
            );
        }
        else
        {
            if (sampleDataArray instanceof Float32Array)
            {
                // float32 array from SF2pack, copy directly
                this.sampleData = sampleDataArray.slice(
                    this.sampleStartIndex / 2,
                    this.sampleEndIndex / 2
                );
            }
            else
            {
                // regular sf2 s16le
                this.s16leStart = smplStart + this.sampleStartIndex;
                this.s16leEnd = smplStart + this.sampleEndIndex;
                this.sf2FileArrayHandle = sampleDataArray;
            }
            
        }
        this.linkedSampleIndex = linkedSampleIndex;
    }
    
    /**
     * @param samplesArray {BasicSample[]}
     */
    getLinkedSample(samplesArray)
    {
        if (this.linkedSample || !this.isLinked)
        {
            return;
        }
<<<<<<< HEAD
        this.setLinkedSample(samplesArray[this.linkedSampleIndex], this.sampleType);
    }
    
    /**
     * Get raw data, whether it's compressed or not as we simply write it to the file
     * @return {Uint8Array} either s16 or vorbis data
     */
    getRawData()
    {
        const smplArr = this.sampleDataArray;
        if (this.isContainerised)
        {
            if (this.containerisedData)
            {
                return this.containerisedData;
            }
            const smplStart = smplArr.currentIndex;
            return smplArr.slice(this.sampleStartIndex / 2 + smplStart, this.sampleEndIndex / 2 + smplStart);
=======
        const linkedSample = samplesArray[this.linkedSampleIndex];
        if (!linkedSample)
        {
            // log as info because it's common and not really dangerous
            SpessaSynthInfo(`%cInvalid linked sample for ${this.sampleName}. Setting to mono.`, consoleColors.warn);
            this.setSampleType(sampleTypes.monoSample);
>>>>>>> 0500b7ad
        }
        else
        {
            this.setLinkedSample(samplesArray[this.linkedSampleIndex], this.sampleType);
        }
    }
    
    /**
     * @private
     * Decode binary vorbis into a float32 pcm
     * @returns {Float32Array}
     */
    decodeVorbis()
    {
        if (this.sampleData)
        {
            return this.sampleData;
        }
        if (this.sampleLength < 1)
        {
            // eos, do not do anything
            return new Float32Array(0);
        }
        // get the compressed byte stream
        // reset array and being decoding
        try
        {
            /**
             * @type {{data: Float32Array[], error: (string|null), sampleRate: number, eof: boolean}}
             */
            const vorbis = stbvorbis.decode(this.compressedData);
            const decoded = vorbis.data[0];
            if (decoded === undefined)
            {
                SpessaSynthWarn(`Error decoding sample ${this.sampleName}: Vorbis decode returned undefined.`);
                return new Float32Array(0);
            }
            // clip
            // because vorbis can go above 1 sometimes
            for (let i = 0; i < decoded.length; i++)
            {
                // magic number is 32,767 / 32,768
                decoded[i] = Math.max(-1, Math.min(decoded[i], 0.999969482421875));
            }
            return decoded;
        }
        catch (e)
        {
            // do not error out, fill with silence
            SpessaSynthWarn(`Error decoding sample ${this.sampleName}: ${e}`);
            return new Float32Array(this.sampleLoopEndIndex + 1);
        }
    }
    
    /**
     * @param audioData {Float32Array}
     */
    setAudioData(audioData)
    {
        super.setAudioData(audioData);
    }
    
    /**
     * Loads the audio data and stores it for reuse
     * @returns {Float32Array} The audioData
     */
    getAudioData()
    {
        if (this.sampleData)
        {
<<<<<<< HEAD
            // start loading data if it is not loaded
            if (this.sampleLength < 1)
            {
                SpessaSynthWarn(`Invalid sample ${this.sampleName}! Invalid length: ${this.sampleLength}`);
                return new Float32Array(1);
            }
            
            if (this.isContainerised)
            {
                // SF3
                // if compressed, decode
                this.decodeVorbis();
                this.isSampleLoaded = true;
                return this.sampleData;
            }
            else if (this.isDataRaw)
            {
                // SF2
                return this.loadUncompressedData();
            }
            // SF2Pack
            return this.getUncompressedReadyData();
        }
        return this.sampleData;
    }
    
    /**
     * @returns {Float32Array}
     */
    loadUncompressedData()
    {
        if (this.isContainerised)
=======
            return this.sampleData;
        }
        // SF2Pack is decoded during load time
        
        // start loading data if it is not loaded
        if (this.sampleLength < 1)
>>>>>>> 0500b7ad
        {
            SpessaSynthWarn(`Invalid sample ${this.sampleName}! Invalid length: ${this.sampleLength}`);
            return new Float32Array(1);
        }
        
        if (this.isCompressed)
        {
            // SF3
            // if compressed, decode
            this.sampleData = this.decodeVorbis();
            return this.sampleData;
        }
        // SF2
        // read the sample data
        let audioData = new Float32Array(this.sampleLength / 2);
        let convertedSigned16 = new Int16Array(
            this.sf2FileArrayHandle.buffer.slice(this.s16leStart, this.s16leEnd)
        );
        
        // convert to float
        for (let i = 0; i < convertedSigned16.length; i++)
        {
            audioData[i] = convertedSigned16[i] / 32768;
        }
        
        this.sampleData = audioData;
        return audioData;
        
    }
    
    /**
     * @param allowVorbis
     * @returns {Uint8Array}
     */
    getRawData(allowVorbis = true)
    {
        if (this.dataOverriden)
        {
            return this.encodeS16LE();
        }
        else
        {
            if (this.compressedData)
            {
                if (allowVorbis)
                {
                    return this.compressedData;
                }
                return this.encodeS16LE();
            }
            return this.sf2FileArrayHandle.slice(this.s16leStart, this.s16leEnd);
        }
    }
}

/**
 * Reads the generatorTranslator from the shdr read
 * @param sampleHeadersChunk {RiffChunk}
 * @param smplChunkData {IndexedByteArray|Float32Array}
 * @param linkSamples {boolean}
 * @returns {SoundFontSample[]}
 */
export function readSamples(sampleHeadersChunk, smplChunkData, linkSamples = true)
{
    /**
     * @type {SoundFontSample[]}
     */
    let samples = [];
    let index = 0;
    while (sampleHeadersChunk.chunkData.length > sampleHeadersChunk.chunkData.currentIndex)
    {
        const sample = readSample(index, sampleHeadersChunk.chunkData, smplChunkData);
        samples.push(sample);
        index++;
    }
    // remove EOS
    samples.pop();
    
    // link samples
    if (linkSamples)
    {
        samples.forEach(s => s.getLinkedSample(samples));
    }
    
    return samples;
}

/**
 * Reads it into a sample
 * @param index {number}
 * @param sampleHeaderData {IndexedByteArray}
 * @param smplArrayData {IndexedByteArray|Float32Array}
 * @returns {SoundFontSample}
 */
function readSample(index, sampleHeaderData, smplArrayData)
{
    
    // read the sample name
    let sampleName = readBytesAsString(sampleHeaderData, 20);
    
    // read the sample start index
    let sampleStartIndex = readLittleEndian(sampleHeaderData, 4) * 2;
    
    // read the sample end index
    let sampleEndIndex = readLittleEndian(sampleHeaderData, 4) * 2;
    
    // read the sample looping start index
    let sampleLoopStartIndex = readLittleEndian(sampleHeaderData, 4);
    
    // read the sample looping end index
    let sampleLoopEndIndex = readLittleEndian(sampleHeaderData, 4);
    
    // read the sample rate
    let sampleRate = readLittleEndian(sampleHeaderData, 4);
    
    // read the original sample pitch
    let samplePitch = sampleHeaderData[sampleHeaderData.currentIndex++];
    if (samplePitch > 127)
    {
        // if it's out of range, then default to 60
        samplePitch = 60;
    }
    
    // read the sample pitch correction
    let samplePitchCorrection = signedInt8(sampleHeaderData[sampleHeaderData.currentIndex++]);
    
    
    // read the link to the other channel
    let sampleLink = readLittleEndian(sampleHeaderData, 2);
    let sampleType = readLittleEndian(sampleHeaderData, 2);
    
    
    return new SoundFontSample(
        sampleName,
        sampleStartIndex,
        sampleEndIndex,
        sampleLoopStartIndex,
        sampleLoopEndIndex,
        sampleRate,
        samplePitch,
        samplePitchCorrection,
        sampleLink,
        sampleType,
        smplArrayData,
        index
    );
}<|MERGE_RESOLUTION|>--- conflicted
+++ resolved
@@ -87,19 +87,13 @@
         this.sampleID = sampleIndex;
         // in bytes
         this.sampleLength = this.sampleEndIndex - this.sampleStartIndex;
-<<<<<<< HEAD
-        this.sampleDataArray = smplArr;
-        this.sampleData = new Float32Array(0);
-        if (this.isContainerised)
-=======
         const smplStart = sampleDataArray.currentIndex;
         
         // three data types in:
         // SF2 (s16le)
         // SF3 (vorbis)
         // SF2Pack (
-        if (this.isCompressed)
->>>>>>> 0500b7ad
+        if (this.isContainerised)
         {
             // correct loop points
             this.sampleLoopStartIndex += this.sampleStartIndex / 2;
@@ -143,33 +137,12 @@
         {
             return;
         }
-<<<<<<< HEAD
-        this.setLinkedSample(samplesArray[this.linkedSampleIndex], this.sampleType);
-    }
-    
-    /**
-     * Get raw data, whether it's compressed or not as we simply write it to the file
-     * @return {Uint8Array} either s16 or vorbis data
-     */
-    getRawData()
-    {
-        const smplArr = this.sampleDataArray;
-        if (this.isContainerised)
-        {
-            if (this.containerisedData)
-            {
-                return this.containerisedData;
-            }
-            const smplStart = smplArr.currentIndex;
-            return smplArr.slice(this.sampleStartIndex / 2 + smplStart, this.sampleEndIndex / 2 + smplStart);
-=======
         const linkedSample = samplesArray[this.linkedSampleIndex];
         if (!linkedSample)
         {
             // log as info because it's common and not really dangerous
             SpessaSynthInfo(`%cInvalid linked sample for ${this.sampleName}. Setting to mono.`, consoleColors.warn);
             this.setSampleType(sampleTypes.monoSample);
->>>>>>> 0500b7ad
         }
         else
         {
@@ -240,53 +213,18 @@
     {
         if (this.sampleData)
         {
-<<<<<<< HEAD
-            // start loading data if it is not loaded
-            if (this.sampleLength < 1)
-            {
-                SpessaSynthWarn(`Invalid sample ${this.sampleName}! Invalid length: ${this.sampleLength}`);
-                return new Float32Array(1);
-            }
-            
-            if (this.isContainerised)
-            {
-                // SF3
-                // if compressed, decode
-                this.decodeVorbis();
-                this.isSampleLoaded = true;
-                return this.sampleData;
-            }
-            else if (this.isDataRaw)
-            {
-                // SF2
-                return this.loadUncompressedData();
-            }
-            // SF2Pack
-            return this.getUncompressedReadyData();
-        }
-        return this.sampleData;
-    }
-    
-    /**
-     * @returns {Float32Array}
-     */
-    loadUncompressedData()
-    {
-        if (this.isContainerised)
-=======
             return this.sampleData;
         }
         // SF2Pack is decoded during load time
         
         // start loading data if it is not loaded
         if (this.sampleLength < 1)
->>>>>>> 0500b7ad
         {
             SpessaSynthWarn(`Invalid sample ${this.sampleName}! Invalid length: ${this.sampleLength}`);
             return new Float32Array(1);
         }
         
-        if (this.isCompressed)
+        if (this.isContainerised)
         {
             // SF3
             // if compressed, decode
