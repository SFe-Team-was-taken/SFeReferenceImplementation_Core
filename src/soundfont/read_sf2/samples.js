--- conflicted
+++ resolved
@@ -72,12 +72,8 @@
             sampleLoopStartIndex - (sampleStartIndex / 2),
             sampleLoopEndIndex - (sampleStartIndex / 2)
         );
-<<<<<<< HEAD
-        this.isContainerised = compressed;
-=======
         this.dataOverriden = false;
         this.isCompressed = compressed;
->>>>>>> 27eaa16e
         this.sampleName = sampleName;
         // in bytes
         this.startByteOffset = sampleStartIndex;
@@ -180,17 +176,7 @@
             return new Float32Array(1);
         }
         
-<<<<<<< HEAD
-        if (this.isContainerised)
-        {
-            // SF3
-            // if compressed, decode
-            this.sampleData = this.decodeVorbis();
-            return this.sampleData;
-        }
-=======
-        
->>>>>>> 27eaa16e
+        
         // SF2
         // read the sample data
         let audioData = new Float32Array(byteLength / 2);
