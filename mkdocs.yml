site_name: spessasynth_core docs
site_description: Documentation for the spessasynth_core JavaScript SoundFont2/DLS MIDI Library.
site_author: spessasus
site_url: https://spessasus.github.io/spessasynth_core
copyright: Copyright (C) spessasus 2025, licensed under the Apache-2.0 License.
repo_url: https://github.com/spessasus/spessasynth_core
repo_name: spessasus/spessasynth_core


markdown_extensions:
  - admonition
  - pymdownx.details
  - pymdownx.highlight:
      anchor_linenums: true
      line_spans: __span
      pygments_lang_class: true
  - pymdownx.inlinehilite
  - pymdownx.snippets
  - pymdownx.superfences
  - smarty
  - toc
  - tables
  - meta

theme:
  name: material
  logo: assets/images/favicon.png
  icon:
    repo: fontawesome/brands/github
  palette:
    - media: "(prefers-color-scheme)"
      toggle:
        icon: material/brightness-auto
        name: Switch to light mode

    # Palette toggle for light mode
    - media: "(prefers-color-scheme: light)"
      scheme: default
      toggle:
        icon: material/brightness-7
        name: Switch to dark mode

    # Palette toggle for dark mode
    - media: "(prefers-color-scheme: dark)"
      scheme: slate
      toggle:
        icon: material/brightness-4
        name: Switch to system preference

  features:
    - content.code.copy
    - content.code.select
    - navigation.instant
    - navigation.instant.progress
    - navigation.tracking
    - navigation.tabs
    - navigation.top
    - navigation.expand

    - toc.follow

    - header.autohide

extra_css:
  - stylesheets/extra.css

nav:
  - Home: index.md
  - Issue Tracker: 'https://github.com/spessasus/spessasynth_core/issues'
  - Documentation:
      - getting-started/index.md
      - SpessaSynthProcessor:
          - spessa-synth-processor/index.md
          - spessa-synth-processor/sound-bank-manager.md
          - spessa-synth-processor/key-modifier-manager.md
          - spessa-synth-processor/synthesizer-snapshot.md
          - spessa-synth-processor/event-types.md
          - spessa-synth-processor/master-parameter.md
      - SpessaSynthSequencer: spessa-synth-sequencer/index.md
      - Sound banks:
          - sound-bank/index.md
          - Preset: sound-bank/preset.md
          - Sample: sound-bank/sample.md
          - Modulator: sound-bank/modulator.md
          - Generator: sound-bank/generator.md
      - MIDI:
          - midi/index.md
          - midi/creating-midi-files.md
      - File Writing:
          - writing-files/wav.md
          - writing-files/midi.md
          - writing-files/converting-between-formats.md
      - extra/midi-implementation.md

  - Extra Info:
      - extra/all-npm-exports.md
      - extra/developer-docs.md
      - extra/console-output.md
      - extra/about-multi-port.md
      - SF2 RMIDI Extension Specification: https://github.com/spessasus/sf2-rmidi-specification#readme
      - extra/dls-conversion-problem.md
<<<<<<< HEAD
      - extra/3-28-migration-guide.md
=======
      - extra/4-0-migration-guide.md
>>>>>>> 2545f2eb
<|MERGE_RESOLUTION|>--- conflicted
+++ resolved
@@ -1,4 +1,4 @@
-site_name: spessasynth_core docs
+site_name: spessasynth_core documentation
 site_description: Documentation for the spessasynth_core JavaScript SoundFont2/DLS MIDI Library.
 site_author: spessasus
 site_url: https://spessasus.github.io/spessasynth_core
@@ -99,8 +99,4 @@
       - extra/about-multi-port.md
       - SF2 RMIDI Extension Specification: https://github.com/spessasus/sf2-rmidi-specification#readme
       - extra/dls-conversion-problem.md
-<<<<<<< HEAD
-      - extra/3-28-migration-guide.md
-=======
-      - extra/4-0-migration-guide.md
->>>>>>> 2545f2eb
+      - extra/4-0-migration-guide.md