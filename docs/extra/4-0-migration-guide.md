# 4.0 Migration guide

SpessaSynth 4.0 (The TypeScript Update) updates its libraries to ship with TypeScript definitions.

It also includes a few breaking changes which were made to make the API more consistent and logical.

This page documents all the breaking changes in spessasynth_core.

!!! Note

    Please report any innacurate or missing changes.

## Breaking changes

All variables with `soundfont` in them have been renamed to use `soundBank` instead.
This is done because spessasynth can load sound bank formats other than SoundFonts as well.

## MIDI


### MIDI (Class)

Removed, replaced by `BasicMIDI.fromArrayBuffer()`.
Drop-in replacement.

### MIDISequenceData

Removed, BasicMIDI now contains all data.

### MIDIMessage


A few properties have been renamed for consistency.
They behave in exactly the same way.

- `messageStatusByte` -> `statusByte`
- `messageData` -> `data`

### BasicMIDI

A few methods and properties have been renamed for consistency.
They behave in exactly the same way.


 - `embeddedSoundFont` -> `embeddedSoundBank`
 - `MIDITicksToSeconds()` -> `midiTicksToSeconds()`
 - `modifyMIDI()` -> `modify()`
 - `midiPortChannelOffsets` -> `portChannelOffsetMap`
 - `applySnapshotToMIDI()` -> `applySnapshot()`

<<<<<<< HEAD
####  RMIDInfo

Renamed to `rmidiInfo`.

Like `soundBankInfo`, the object's property names are no longer the fourCCs, but human-readable names.

However, they still are stored as `Uint8Array`s due to possibly unknown encodings.

Use `getRMIDInfo` or `setRMIDInfo` to get the decoded JS objects.

=======
>>>>>>> 6a59a535
#### writeRMIDI

Now takes a partial `options` object instead of separate optional arguments.

Now returns `ArrayBuffer` instead of `Uint8Array`.

#### writeMIDI

Now returns `ArrayBuffer` instead of `Uint8Array`.

#### midiName

Removed.

It was only decoded via `fromCharCode` (due to the requirement of AudioWorkletGlobalScope which does not have the TextDecoder),
so it often resulted in broken names.
<<<<<<< HEAD

`getName()` solves this issue and provides all the needed fallbacks (rawName, RMIDInfo and fileName). It's a direct replacement.

#### copyright

Removed in favor of `extraMetadata`. There isn't a consistent way to determine a copyright of a MIDI file as it's often stored in track names or markers.
Extra metadata separates what copyright was: a stitched string of all meta events that were "interesting".

=======

`getName()` solves this issue and provides all the needed fallbacks (rawName, RMIDInfo and fileName). It's a direct replacement.

#### copyright

Removed in favor of `extraMetadata`. There isn't a consistent way to determine a copyright of a MIDI file as it's often stored in track names or markers.
Extra metadata separates what copyright was: a stitched string of all meta events that were "interesting".

>>>>>>> 6a59a535
Like with midiName, `getExtraMetadata()` decodes the text.

#### tracks

Is no longer an array of `MIDIMessage`, but its own class: `MIDITrack`.
The property `events` contains the events of the track.

#### trackNames

Removed, replaced with `MIDITrack.name`.

#### lyrics

Now contains `MIDIMessage` list instead of Uint8Array. Note that karaoke sanitization is no longer performed.

#### midiPorts

Removed, replaced with `MIDITrack.port`

#### usedChannelsOnTracks

Removed, replaced with `MIDITrack.channels`.

#### rawMidiName

Renamed to `binaryName` and will now be undefined if a name is not found.
It is also protected. Use `getName` instead, which handles everything for you.

#### midiNameUsesFileName

Removed. You can compare `getName() === fileName`.
<<<<<<< HEAD

### MIDIBuilder

Now takes an optional `options` object instead of separate option arguments.
It also enforces correct MIDI formats 0 and 1.
=======
>>>>>>> 6a59a535

## Enums

### messageTypes

Enum renamed to `midiMessageTypes`.

### RMIDINFOChunks

Enum removed due to the `rmidInfo` object being reworked.

<<<<<<< HEAD
=======

### interpolationTypes

- `fourthOrder` -> `hermite`


### synthDisplayTypes

- `XGText` -> `yamahaXGText`
- `SoundCanvasText` -> `soundCanvasText`
- `SoundCanvasDotDisplay` - `soundCanvasDotMatrix`

## MIDI (Class)
>>>>>>> 6a59a535

### interpolationTypes

- `fourthOrder` -> `hermite`


### synthDisplayTypes

<<<<<<< HEAD
- `XGText` -> `yamahaXGText`
- `SoundCanvasText` -> `soundCanvasText`
- `SoundCanvasDotDisplay` - `soundCanvasDotMatrix`

=======
>>>>>>> 6a59a535

## BasicSoundBank

A few methods and properties have been renamed for consistency.
They behave in exactly the same way.

- `getDummySoundfontFile()` -> `getSampleSoundBankFile()`
- `write()` -> `writeSF2()`

### soundBankInfo

Renamed from `soundFontInfo` to `soundBankInfo`.

Overhaul: now mandatory fields are always required and naming has been changed from the confusing FourCCs to human-readable names such as `name` or `engineer`.

`ifil` and `iver` are no longer strings. They are objects `version` and `romVersion` respectively. The objects contain `major` and `minor` version numbers instead of a stitched together `<major>.<minor>` string.

Creation date is now a `Date`.

### loadSoundFont

Removed, replaced by `SoundBankLoader.fromArrayBuffer()`.
Drop-in replacement.

### Modulator

`modulatorDestination` has been renamed to `destination`.

### BasicSample

A few properties have been renamed for consistency.
They behave in exactly the same way.

- `sampleName` -> `name`
- `samplePitch` -> `originalKey`
- `samplePitchCorrection` -> `samplePitchCorrection`
- `sampleLoopStartIndex` -> `loopStart`
- `sampleLoopEndIndex` -> `loopEnd`

`sampleData` property is now protected.
It was never meant to be accessed directly, `getAudioData` should be used instead.

`setAudioData` now requires two parameters instead of one: sample data and sample rate.

### CreatedSample

`CreatedSample` has been removed and replaced in favor of `EmptySample`. The constructor takes no arguments.

### BasicInstrument

A few methods and properties have been renamed for consistency.
They behave in exactly the same way.

- `instrumentZones` -> `zones`
- `instrumentName` -> `name`
- `deleteInstrument()` -> `delete()`

### BasicInstrumentZone

- `setSample` -> `sample` (setter)

Instrument zones now _require_ a sample.
This means that
`createZone()` now requires one argument: the sample that belongs to that zone.


### BasicPreset

A few methods and properties have been renamed for consistency.
They behave in exactly the same way.

- `presetZones` -> `zones`
- `presetName` -> `name`
- `deletePreset()` -> `delete()`

Preset zones now _require_ an instrument.
This means that
`createZone()` now requires one argument: the instrument that belongs to that zone.

## SpessaSynthProcessor

A few methods and properties have been renamed for consistency.
They behave in exactly the same way.

- `soundfontManager` -> `soundBankManager`
- `midiAudioChannels` -> `midiChannels`
- `createMidiChannel()` -> `createMIDIChannel()`


### pitchWheel

Now takes a single `pitch` 14-bit value instead of the confusing `MSB` and `LSB` parameters. Same with the `pitchWheel` event.

### Events

`onMasterParameterChange` has been replaced with an event `masterParameterChange`.
`onChannelPropertyChange` has been replaced with an event `channelPropertyChange`.

`onEventCall` now takes a single object as an argument. This is done to help with TypeScript type narrowing in switch statements.

The event names have been capitalized with camelCase. So, for example `noteon` becomes `noteOn`.

`allControllerReset` event no longer calls CC changes to default values. This was never intended as they are redundant when this controller exists.
The default reset values can be accessed via the `defaultMIDIControllerValues` export. Locked controllers still get restored.

<<<<<<< HEAD
`stopAll` now specifies a channel number.

=======
>>>>>>> 6a59a535
### Master parameters


The master parameter system has been overhauled to use strings instead of enums.

```ts
processor.setMasterParameter(masterParameterType.masterPan, 1);
```
changes into:
```ts
processor.setMasterParameter("masterPan", 1);
```

`setSystem` has been replaced with a master parameter.

A few properties have been replaced with master parameters.

- `deviceID`
- `interpolationType`
- `highPerformanceMode` - note: renamed to `blackMIDIMode`
- `transposition`
- `mainVolume` - note: renamed to `masterGain`
- `reverbGain`
- `chorusGain`
- `voiceCap`
- `pan`
- `system`
- `_monophonicRetriggerMode`

### Sound Bank Manager

A few methods and properties have been renamed for consistency.
They behave in exactly the same way.

- `soundfontList` -> `soundBankList`
- `deleteSoundFont` -> `deleteSoundBank`
- `addNewSoundFont` -> `addSoundBank`
- `destroyManager` -> `destroy`
- `getCurrentSoundFontOrder` -> `priorityOrder` (getter)
- `rearrangeSoundFonts` -> `priorityOrder` (setter)
- `getPresetList` -> `presetList` (getter)

#### presetList

`presetName` -> `name`

#### reloadManager

Removed. `addSoundBank` can be used to replace an existing one.
`reloadManager` could cause issues with embedded sound banks.

### channel configuration

Removed. It only had one property (velocity override) which can be implemented via key modifiers.

### Synthesizer Snapshot

The following properties have been replaced by a property `masterParameters`:

- `mainVolume`
- `pan`
- `interpolation`
- `system`
- `transposition`

#### static applySnapshot()

Removed, replaced by non-static `apply()`.
Drop-in replacement.

#### static createSynthesizerSnapshot()

Removed, replaced by static `create()`
Drop-in replacement.

## SpessaSynthSequencer

The behavior has been overhauled:

The `preservePlaybackState` has been removed and is always on.
Loading a new song list no longer automatically starts the playback.

### loop

Removed, `loopCount` of zero disables the loop.


### previousSong, nextSong

Removed, replaced with setting the `songIndex` property.

### onEvent...

All `onSomething` have been replaced with `onEventCall` to bring the API in-line with `SpessaSynthProcessor`.

Note that this method also only takes a single object to help with TypeScript type narrowing.

## SpessaSynthLogging

The parameter `table` has been removed as the `console.table` command is not used.

## AudioToWav

Now takes an `options` object instead of separate optional parameters.<|MERGE_RESOLUTION|>--- conflicted
+++ resolved
@@ -17,12 +17,6 @@
 
 ## MIDI
 
-
-### MIDI (Class)
-
-Removed, replaced by `BasicMIDI.fromArrayBuffer()`.
-Drop-in replacement.
-
 ### MIDISequenceData
 
 Removed, BasicMIDI now contains all data.
@@ -43,24 +37,12 @@
 
 
  - `embeddedSoundFont` -> `embeddedSoundBank`
+ - `RMIDInfo` -> `rmidiInfo`
  - `MIDITicksToSeconds()` -> `midiTicksToSeconds()`
  - `modifyMIDI()` -> `modify()`
  - `midiPortChannelOffsets` -> `portChannelOffsetMap`
  - `applySnapshotToMIDI()` -> `applySnapshot()`
 
-<<<<<<< HEAD
-####  RMIDInfo
-
-Renamed to `rmidiInfo`.
-
-Like `soundBankInfo`, the object's property names are no longer the fourCCs, but human-readable names.
-
-However, they still are stored as `Uint8Array`s due to possibly unknown encodings.
-
-Use `getRMIDInfo` or `setRMIDInfo` to get the decoded JS objects.
-
-=======
->>>>>>> 6a59a535
 #### writeRMIDI
 
 Now takes a partial `options` object instead of separate optional arguments.
@@ -77,7 +59,6 @@
 
 It was only decoded via `fromCharCode` (due to the requirement of AudioWorkletGlobalScope which does not have the TextDecoder),
 so it often resulted in broken names.
-<<<<<<< HEAD
 
 `getName()` solves this issue and provides all the needed fallbacks (rawName, RMIDInfo and fileName). It's a direct replacement.
 
@@ -86,16 +67,6 @@
 Removed in favor of `extraMetadata`. There isn't a consistent way to determine a copyright of a MIDI file as it's often stored in track names or markers.
 Extra metadata separates what copyright was: a stitched string of all meta events that were "interesting".
 
-=======
-
-`getName()` solves this issue and provides all the needed fallbacks (rawName, RMIDInfo and fileName). It's a direct replacement.
-
-#### copyright
-
-Removed in favor of `extraMetadata`. There isn't a consistent way to determine a copyright of a MIDI file as it's often stored in track names or markers.
-Extra metadata separates what copyright was: a stitched string of all meta events that were "interesting".
-
->>>>>>> 6a59a535
 Like with midiName, `getExtraMetadata()` decodes the text.
 
 #### tracks
@@ -124,17 +95,9 @@
 Renamed to `binaryName` and will now be undefined if a name is not found.
 It is also protected. Use `getName` instead, which handles everything for you.
 
-#### midiNameUsesFileName
+### midiNameUsesFileName
 
 Removed. You can compare `getName() === fileName`.
-<<<<<<< HEAD
-
-### MIDIBuilder
-
-Now takes an optional `options` object instead of separate option arguments.
-It also enforces correct MIDI formats 0 and 1.
-=======
->>>>>>> 6a59a535
 
 ## Enums
 
@@ -144,10 +107,8 @@
 
 ### RMIDINFOChunks
 
-Enum removed due to the `rmidInfo` object being reworked.
-
-<<<<<<< HEAD
-=======
+Enum renamed to `rmidInfoChunks`.
+
 
 ### interpolationTypes
 
@@ -161,22 +122,10 @@
 - `SoundCanvasDotDisplay` - `soundCanvasDotMatrix`
 
 ## MIDI (Class)
->>>>>>> 6a59a535
-
-### interpolationTypes
-
-- `fourthOrder` -> `hermite`
-
-
-### synthDisplayTypes
-
-<<<<<<< HEAD
-- `XGText` -> `yamahaXGText`
-- `SoundCanvasText` -> `soundCanvasText`
-- `SoundCanvasDotDisplay` - `soundCanvasDotMatrix`
-
-=======
->>>>>>> 6a59a535
+
+Removed, replaced by `BasicMIDI.fromArrayBuffer()`.
+Drop-in replacement.
+
 
 ## BasicSoundBank
 
@@ -282,11 +231,6 @@
 `allControllerReset` event no longer calls CC changes to default values. This was never intended as they are redundant when this controller exists.
 The default reset values can be accessed via the `defaultMIDIControllerValues` export. Locked controllers still get restored.
 
-<<<<<<< HEAD
-`stopAll` now specifies a channel number.
-
-=======
->>>>>>> 6a59a535
 ### Master parameters
 
 
